--- conflicted
+++ resolved
@@ -13,50 +13,11 @@
 	{
 		// 文档相关路由
 		d := api.NewDocumentApi()
-<<<<<<< HEAD
-		// 创建文档
-=======
 		v := api.NewVersionApi()
 		
 		// 基础文档操作
->>>>>>> cb280f45
 		docRouter.POST("/", d.Create)
 		docRouter.GET("/", d.List)
-<<<<<<< HEAD
-
-		// 获取单个文档
-		docRouter.GET("/:id", d.Get)
-
-		// 更新文档
-		docRouter.PUT("/:id", d.Update)
-
-		// 删除文档
-		docRouter.DELETE("/:id", d.Delete)
-
-		// 版本相关路由
-		v := api.NewVersionApi()
-
-		docRouter.POST("/version/create", v.CreateVersion)     // 创建版本
-		docRouter.POST("/version/rollback", v.Rollback)        // 回滚版本
-		docRouter.GET("/version/list", v.ListVersions)         // 获取版本列表
-		docRouter.POST("/version/patch/create", v.CreatePatch) // 创建补丁
-		docRouter.POST("/version/patch/apply", v.ApplyPatch)   // 应用补丁
-
-		// 批量提交相关路由
-		docRouter.POST("/version/commit", v.CreateCommit)              // 创建提交
-		docRouter.GET("/version/commits", v.ListCommits)               // 获取提交列表
-		docRouter.GET("/version/commit/:commitId", v.GetCommitDetails) // 获取提交详情
-		docRouter.POST("/version/conflicts/detect", v.DetectConflicts) // 检测冲突
-
-		// 单文件版本管理API
-		docRouter.POST("/version/create", v.CreateVersion)  // 创建版本
-		docRouter.PUT("/version/update", v.UpdateVersion)   // 更新版本
-		docRouter.GET("/version/revisions", v.GetRevisions) // 获取版本修订列表
-
-		// 冲突处理API
-		docRouter.POST("/version/conflicts/resolve", v.ResolveBatchConflicts)     // 批量处理冲突
-		docRouter.POST("/version/conflicts/auto-resolve", v.AutoResolveConflicts) // 自动处理冲突
-=======
 		docRouter.GET("/doc/:id", d.Get)
 		docRouter.PUT("/doc/:id", d.Update)
 		docRouter.DELETE("/doc/:id", d.Delete)
@@ -70,6 +31,5 @@
 			versionRouter.POST("/:projectId/:nodeId/patch/:patchId/apply", v.ApplyPatch)
 			versionRouter.GET("/:projectId/:nodeId/versions", v.ListVersions)
 		}
->>>>>>> cb280f45
 	}
 }