--- conflicted
+++ resolved
@@ -194,7 +194,7 @@
 	opts := options.Find().
 		SetLimit(int64(limit)).
 		SetSkip(int64(offset)).
-		SetSort(bson.D{{"rating", -1}, {"view_count", -1}})
+		SetSort(bson.D{{Key: "rating", Value: -1}, {Key: "view_count", Value: -1}})
 
 	cursor, err := r.collection.Find(ctx, bson.M{"is_recommended": true, "status": "published"}, opts)
 	if err != nil {
@@ -215,7 +215,7 @@
 	opts := options.Find().
 		SetLimit(int64(limit)).
 		SetSkip(int64(offset)).
-		SetSort(bson.D{{"rating", -1}, {"view_count", -1}})
+		SetSort(bson.D{{Key: "rating", Value: -1}, {Key: "view_count", Value: -1}})
 
 	cursor, err := r.collection.Find(ctx, bson.M{"is_featured": true, "status": "published"}, opts)
 	if err != nil {
@@ -236,7 +236,7 @@
 	opts := options.Find().
 		SetLimit(int64(limit)).
 		SetSkip(int64(offset)).
-		SetSort(bson.D{{"view_count", -1}, {"rating", -1}})
+		SetSort(bson.D{{Key: "view_count", Value: -1}, {Key: "rating", Value: -1}})
 
 	cursor, err := r.collection.Find(ctx, bson.M{"status": "published"}, opts)
 	if err != nil {
@@ -256,7 +256,7 @@
 	opts := options.Find().
 		SetLimit(int64(limit)).
 		SetSkip(int64(offset)).
-		SetSort(bson.D{{"published_at", -1}})
+		SetSort(bson.D{{Key: "published_at", Value: -1}})
 	cursor, err := r.collection.Find(ctx, bson.M{"status": "published"}, opts)
 	if err != nil {
 		return nil, err
@@ -274,7 +274,7 @@
 	opts := options.Find().
 		SetLimit(int64(limit)).
 		SetSkip(int64(offset)).
-		SetSort(bson.D{{"updated_at", -1}})
+		SetSort(bson.D{{Key: "updated_at", Value: -1}})
 	cursor, err := r.collection.Find(ctx, bson.M{"is_free": true}, opts)
 	if err != nil {
 		return nil, err
@@ -295,7 +295,7 @@
 	opts := options.Find().
 		SetLimit(int64(limit)).
 		SetSkip(int64(offset)).
-		SetSort(bson.D{{"price", 1}})
+		SetSort(bson.D{{Key: "price", Value: 1}})
 	cursor, err := r.collection.Find(ctx, bson.M{"price": priceQuery}, opts)
 	if err != nil {
 		return nil, err
@@ -325,7 +325,7 @@
 	if offset > 0 {
 		opts.SetSkip(int64(offset))
 	}
-	opts.SetSort(bson.D{{"created_at", -1}})
+	opts.SetSort(bson.D{{Key: "created_at", Value: -1}})
 
 	cursor, err := r.collection.Find(ctx, query, opts)
 	if err != nil {
@@ -396,7 +396,7 @@
 		if filter.SortOrder == "asc" {
 			sortOrder = 1
 		}
-		opts.SetSort(bson.D{{sortBy, sortOrder}})
+		opts.SetSort(bson.D{{Key: sortBy, Value: sortOrder}})
 	}
 
 	cursor, err := r.collection.Find(ctx, query, opts)
@@ -466,7 +466,7 @@
 	if filter.SortOrder == "asc" {
 		sortOrder = 1
 	}
-	opts.SetSort(bson.D{{sortBy, sortOrder}})
+	opts.SetSort(bson.D{{Key: sortBy, Value: sortOrder}})
 
 	cursor, err := r.collection.Find(ctx, query, opts)
 	if err != nil {
@@ -729,37 +729,6 @@
 	return count > 0, nil
 }
 
-<<<<<<< HEAD
-// GetStats 获取书籍统计信息
-func (r *MongoBookRepository) GetStats(ctx context.Context) (*bookstore.BookStats, error) {
-	stats := &bookstore.BookStats{}
-
-	// 统计总书籍数
-	total, err := r.collection.CountDocuments(ctx, bson.M{})
-	if err != nil {
-		return nil, err
-	}
-	stats.TotalBooks = total
-
-	// 统计已发布书籍数
-	published, err := r.collection.CountDocuments(ctx, bson.M{"status": "published"})
-	if err != nil {
-		return nil, err
-	}
-	stats.PublishedBooks = published
-
-	// 统计免费书籍数
-	free, err := r.collection.CountDocuments(ctx, bson.M{"is_free": true})
-	if err != nil {
-		return nil, err
-	}
-	stats.FreeBooks = free
-
-	return stats, nil
-}
-
-=======
->>>>>>> 6432311f
 // IncrementViewCount 增加浏览计数
 func (r *MongoBookRepository) IncrementViewCount(ctx context.Context, bookID primitive.ObjectID) error {
 	filter := bson.M{"_id": bookID}
